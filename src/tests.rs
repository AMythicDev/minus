--- conflicted
+++ resolved
@@ -27,20 +27,7 @@
 }
 
 mod pager_append_str {
-<<<<<<< HEAD
-    use crate::{minus_core::utils::text::AppendStyle, PagerState};
-
-    /// Helper function for calling [append_str][PagerState::append_str] and then
-    /// [append_str_on_unterminated](PagerState::append_str_on_unterminated)
-    fn append_str(ps: &mut PagerState, text: &str) {
-        let AppendStyle::PartialUpdate((fmt_line, num_unterminated)) = ps.append_str(text) else {
-            unreachable!()
-        };
-        ps.append_str_on_unterminated(fmt_line, num_unterminated);
-    }
-=======
     use crate::PagerState;
->>>>>>> 21f265e1
 
     #[test]
     fn sequential_append_str() {
