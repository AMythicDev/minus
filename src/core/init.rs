//! Contains functions that initialize minus
//!
//! This module provides two main functions:-
//! * The [`init_core`] function which is responsible for setting the initial state of the
//! Pager, do enviroment checks and initializing various core functions on either async
//! tasks or native threads depending on the feature set
//!
//! * The [`start_reactor`] function displays the displays the output and also polls
//! the [`Receiver`] held inside the [`Pager`] for events. Whenever a event is
//! detected, it reacts to it accordingly.
use super::{display::draw, ev_handler::handle_event, events::Event, term};
use crate::{error::MinusError, input::InputEvent, Pager, PagerState};

use crossbeam_channel::{Receiver, Sender, TrySendError};
use crossterm::event;
#[cfg(feature = "dynamic_output")]
use crossterm::{
    execute,
    terminal::{Clear, ClearType},
};
use once_cell::sync::OnceCell;
use std::{
    io::{stdout, Stdout},
    panic,
    sync::{
        atomic::{AtomicBool, Ordering},
        Arc, Mutex,
    },
};
#[cfg(feature = "static_output")]
use {super::display::write_lines, crossterm::tty::IsTty};

#[derive(PartialEq, Eq)]
pub enum RunMode {
    #[cfg(feature = "static_output")]
    Static,
    #[cfg(feature = "dynamic_output")]
    Dynamic,
}

pub static RUNMODE: OnceCell<RunMode> = OnceCell::new();

/// The main entry point of minus
///
/// This is called by both [`dynamic_paging`](crate::dynamic_paging) and
/// [`page_all`](crate::page_all) functions.
///
/// It first receives all events present inside the [`Pager`]'s receiver
/// and creates the initial state that to be stored inside the [`PagerState`]
///
/// Then it checks if the minus is running in static mode and does some checks:-
/// * If standard output is not a terminal screen, that is if it is a file or block
/// device, minus will write all the data at once to the stdout and quit
///
/// * If the size of the data is less than the available number of rows in the terminal
/// then it displays everything on the main stdout screen at once and quits. This
/// behaviour can be turned off if [`Pager::set_run_no_overflow(true)`] is called
/// by the main application
// Sorry... this behaviour would have been cool to have in async mode, just think about it!!! Many
// implementations were proposed but none were perfect
// It is because implementing this especially with line wrapping and terminal scrolling
// is a a nightmare because terminals are really naughty and more when you have to fight with it
// using your library... your only weapon
// So we just don't take any more proposals about this. It is really frustating to
// to throughly test each implementation and fix out all rough edges around it
/// Next it initializes the runtime and calls [`start_reactor`] and a [`event reader`]` which is
/// selected based on the enabled feature set:-
///
/// # Errors
///
/// Setting/cleaning up the terminal can fail and IO to/from the terminal can
/// fail.
///
/// [`event reader`]: event_reader
#[allow(clippy::module_name_repetitions)]
pub fn init_core(mut pager: Pager) -> std::result::Result<(), MinusError> {
    #[allow(unused_mut)]
    let mut out = stdout();
    // Is the event reader running
    #[cfg(feature = "search")]
    let input_thread_running = Arc::new(Mutex::new(()));

    #[allow(unused_mut)]
    let mut ps = generate_initial_state(
        &mut pager.rx,
        #[cfg(feature = "search")]
        &mut out,
    )?;

    // Static mode checks
    #[cfg(feature = "static_output")]
    if RUNMODE.get() == Some(&RunMode::Static) {
        // If stdout is not a tty, write everyhting and quit
        if !out.is_tty() {
            write_lines(&mut out, &mut ps)?;
            return Ok(());
        }
        // If number of lines of text is less than available wors, write everything and quit
        // unless run_no_overflow is set to true
        if ps.num_lines() <= ps.rows && ps.run_no_overflow {
            write_lines(&mut out, &mut ps)?;
            ps.exit();
            return Ok(());
        }
    }

    // Setup terminal, adjust line wraps and get rows
    term::setup(&out)?;

    {
        let panic_hook = panic::take_hook();
        panic::set_hook(Box::new(move |pinfo| {
            // While silently ignoring error is considered a bad practice, we are forced to do it here
            // as we cannot use the ? and panicking here will cause UB.
            drop(term::cleanup(
                stdout(),
                &crate::ExitStrategy::PagerQuit,
                true,
            ));
            panic_hook(pinfo);
        }));
    }

    let ps_mutex = Arc::new(Mutex::new(ps));

    let evtx = pager.tx.clone();
    let rx = pager.rx.clone();
    let out = stdout();

    let p1 = ps_mutex.clone();

    #[cfg(feature = "search")]
    let input_thread_running2 = input_thread_running.clone();

    let (r1, r2) =
        crossbeam_utils::thread::scope(|s| -> (Result<(), MinusError>, Result<(), MinusError>) {
            // Has the user quitted
            let is_exitted = Arc::new(AtomicBool::new(false));
            let is_exitted2 = is_exitted.clone();

            let t1 = s.spawn(move |_| {
                event_reader(
                    &evtx,
                    &p1,
                    #[cfg(feature = "search")]
                    &input_thread_running2,
                    &is_exitted2,
                )
            });
            let t2 = s.spawn(move |_| {
                start_reactor(
                    &rx,
                    &ps_mutex,
                    &out,
                    #[cfg(feature = "search")]
                    &input_thread_running,
                    &is_exitted,
                )
            });
            let (r1, r2) = (t1.join().unwrap(), t2.join().unwrap());
            (r1, r2)
        })
        .unwrap();
    r1?;
    r2?;
    Ok(())
}

/// Continously displays the output and reacts to events
///
/// This function displays the output continously while also checking for user inputs.
///
/// Whenever a event like a user input or instruction from the main application is detected
/// it will call [`handle_event`] to take required action for the event.
/// Then it will be do some checks if it is really necessory to redraw the screen
/// and redraw if it event requires it to do so.
///
/// For example if all rows in a terminal aren't filled and a
/// [`AppendData`](super::events::Event::AppendData) event occurs, it is absolutely necessory
/// to update the screen immidiately; while if all rows are filled, we can omit to redraw the
/// screen.
#[allow(clippy::too_many_lines)]
fn start_reactor(
    rx: &Receiver<Event>,
    ps: &Arc<Mutex<PagerState>>,
    out: &Stdout,
    #[cfg(feature = "search")] input_thread_running: &Arc<Mutex<()>>,
    is_exitted: &Arc<AtomicBool>,
) -> Result<(), MinusError> {
    let mut out_lock = out.lock();

    if let Ok(mut p) = ps.lock() {
        draw(&mut out_lock, &mut p)?;
    }

    #[allow(clippy::match_same_arms)]
    match RUNMODE.get() {
        #[cfg(feature = "dynamic_output")]
        Some(&RunMode::Dynamic) => loop {
            use std::{convert::TryInto, io::Write};
            let event = rx.recv();

            let mut p = ps.lock().unwrap();

            let rows: u16 = p.rows.try_into().unwrap();
            let num_lines = p.num_lines();

<<<<<<< HEAD
            if is_exitted.load(Ordering::SeqCst) {
                break;
            }

            #[allow(clippy::unnested_or_patterns)]
            match event {
                Ok(ev) if ev.required_immidiate_screen_update() => {
                    let mut p = ps.lock().unwrap();
                    let is_exit_event = ev.is_exit_event();
=======
            match event {
                Ok(ev) if ev.required_immidiate_screen_update() => {
>>>>>>> b297f2dc
                    handle_event(
                        ev,
                        #[cfg(feature = "search")]
                        &mut out_lock,
                        &mut p,
                        is_exitted,
                        #[cfg(feature = "search")]
                        input_thread_running,
                    )?;
                    if !is_exit_event {
                        draw(&mut out_lock, &mut p)?;
                    }
                }
                Ok(Event::SetPrompt(ref text) | Event::SendMessage(ref text)) => {
                    if let Ok(Event::SetPrompt(_)) = event {
                        p.prompt = text.to_string();
                    } else {
                        p.message = Some(text.to_string());
                    }
                    p.format_prompt();
                    term::move_cursor(&mut out_lock, 0, rows, false)?;
                    super::display::write_prompt(&mut out_lock, &p.displayed_prompt, rows)?;
                }
                Ok(Event::AppendData(text)) => {
                    // Make the string that nneds to be appended
                    let (fmt_text, num_unterminated) = p.make_append_str(&text);

                    if p.num_lines() < p.rows {
                        // Move the cursor to the very next line after the last displayed line
                        term::move_cursor(
                            &mut out_lock,
                            0,
                            num_lines.saturating_sub(p.unterminated).try_into().unwrap(),
                            false,
                        )?;
                        // available_rows -> Rows that are still unfilled
                        //      rows - number of lines displayed -1 (for prompt)
                        // For example if 20 rows are in total in a terminal
                        // and 10 rows are already occupied, then this will be equal to 9
                        let available_rows = p.rows.saturating_sub(
                            p.num_lines()
                                .saturating_sub(p.unterminated)
                                .saturating_add(1),
                        );
                        // Minimum amount of text that an be appended
                        // If available_rows is less, than this will be available rows else it will be
                        // the length of the formatted text
                        //
                        // If number of rows in terminal is 23 with 20 rows filled and another 5 lines are given
                        // This woll be equal to 3 as available rows will be 3
                        // If in the above example only 2 lines are needed to be added, this will be equal to 2
                        let num_appendable = fmt_text.len().min(available_rows);
                        if num_appendable >= 1 {
                            execute!(out_lock, Clear(ClearType::CurrentLine))?;
                        }
                        write!(out_lock, "{}", fmt_text[0..num_appendable].join("\n\r"))?;
                        out_lock.flush()?;
                    }
                    // Append the formatted string to PagerState::formatted_lines vec
                    p.append_str_on_unterminated(fmt_text, num_unterminated);
                }
                Ok(ev) => {
                    handle_event(
                        ev,
                        #[cfg(feature = "search")]
                        &mut out_lock,
                        &mut p,
                        is_exitted,
                        #[cfg(feature = "search")]
                        input_thread_running,
                    )?;
                }
                Err(_) => {}
            }
        },
        #[cfg(feature = "static_output")]
        Some(&RunMode::Static) => loop {
            if let Ok(Event::UserInput(inp)) = rx.recv() {
                let mut p = ps.lock().unwrap();
                handle_event(
                    Event::UserInput(inp),
                    #[cfg(feature = "search")]
                    &mut out_lock,
                    &mut p,
                    is_exitted,
                    #[cfg(feature = "search")]
                    input_thread_running,
                )?;
                if is_exitted.load(Ordering::SeqCst) {
                    break;
                }
                draw(&mut out_lock, &mut p)?;
            }
        },
        None => panic!("Static variable RUNMODE not set"),
    }
    Ok(())
}

/// Generate the initial [`PagerState`]
///
/// This function creates a default [`PagerState`] and fetches all events present in the receiver
/// to create the initial state. This is done before starting the pager so that we
/// can make the optimizationss that are present in static pager mode.
///
/// # Errors
///  This function will return an error if it could not create the default [`PagerState`]or fails
///  to process the events
fn generate_initial_state(
    rx: &mut Receiver<Event>,
    #[cfg(feature = "search")] mut out: &mut Stdout,
) -> Result<PagerState, MinusError> {
    let mut ps = PagerState::new()?;
    rx.try_iter().try_for_each(|ev| -> Result<(), MinusError> {
        handle_event(
            ev,
            #[cfg(feature = "search")]
            &mut out,
            &mut ps,
            &Arc::new(AtomicBool::new(false)),
            #[cfg(feature = "search")]
            &Arc::new(Mutex::new(())),
        )
    })?;
    Ok(ps)
}

fn event_reader(
    evtx: &Sender<Event>,
    ps: &Arc<Mutex<PagerState>>,
    #[cfg(feature = "search")] input_thread_running: &Arc<Mutex<()>>,
    is_exitted: &Arc<AtomicBool>,
) -> Result<(), MinusError> {
    loop {
        if is_exitted.load(Ordering::SeqCst) {
            break;
        }

        #[cfg(feature = "search")]
        let ilock = input_thread_running.lock().unwrap();
        #[cfg(feature = "search")]
        drop(ilock);

        if event::poll(std::time::Duration::from_millis(100))
            .map_err(|e| MinusError::HandleEvent(e.into()))?
        {
            let ev = event::read().map_err(|e| MinusError::HandleEvent(e.into()))?;
            let guard = ps.lock();
            if guard.is_err() {
                break;
            }
            let mut guard = guard.unwrap();
            // Get the events
            let input = guard.input_classifier.classify_input(ev, &guard);
            if let Some(iev) = input {
                if let InputEvent::Number(n) = iev {
                    guard.prefix_num.push(n);
                    guard.format_prompt();
                } else if !guard.prefix_num.is_empty() {
                    guard.prefix_num.clear();
                    guard.format_prompt();
                }
                if let Err(TrySendError::Disconnected(_)) = evtx.try_send(Event::UserInput(iev)) {
                    break;
                }
            } else if !guard.prefix_num.is_empty() {
                guard.prefix_num.clear();
                guard.format_prompt();
            }
        }
    }
    Result::<(), MinusError>::Ok(())
}<|MERGE_RESOLUTION|>--- conflicted
+++ resolved
@@ -205,7 +205,6 @@
             let rows: u16 = p.rows.try_into().unwrap();
             let num_lines = p.num_lines();
 
-<<<<<<< HEAD
             if is_exitted.load(Ordering::SeqCst) {
                 break;
             }
@@ -213,12 +212,7 @@
             #[allow(clippy::unnested_or_patterns)]
             match event {
                 Ok(ev) if ev.required_immidiate_screen_update() => {
-                    let mut p = ps.lock().unwrap();
                     let is_exit_event = ev.is_exit_event();
-=======
-            match event {
-                Ok(ev) if ev.required_immidiate_screen_update() => {
->>>>>>> b297f2dc
                     handle_event(
                         ev,
                         #[cfg(feature = "search")]
