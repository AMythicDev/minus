--- conflicted
+++ resolved
@@ -137,13 +137,8 @@
 fn start_reactor(
     rx: &Receiver<Event>,
     ps: &Arc<Mutex<PagerState>>,
-<<<<<<< HEAD
     out: &Stdout,
-    #[cfg(feature = "search")] input_thread_running: &Arc<AtomicBool>,
-=======
-    mut out: Stdout,
     #[cfg(feature = "search")] input_thread_running: &Arc<Mutex<()>>,
->>>>>>> 6e7e4ee9
 ) -> Result<(), MinusError> {
     // Has the user quitted
     let mut is_exitted: bool = false;
