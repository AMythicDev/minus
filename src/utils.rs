//! Utilities that are used in both static and async display.
use crossterm::{
    cursor::{self, MoveTo},
    event, execute,
    style::Attribute,
    terminal::{self, Clear, ClearType},
};

<<<<<<< HEAD
use std::{convert::TryFrom, io};
=======
use std::io;
>>>>>>> bb6d8b5b

use crate::{
    error::{CleanupError, SetupError},
    AlternateScreenPagingError, Pager,
};

#[cfg(feature = "search")]
use crate::search::highlight_line_matches;

// This function should be kept close to `cleanup` to help ensure both are
// doing the opposite of the other.
/// Setup the terminal and get the necessary informations.
///
/// This will lock `stdout` for the lifetime of the pager.
///
/// `dynamic` tells whether `minus` will do a dynamic paging or static paging.
/// When `dynamic` is set to true, `minus` wll exit with an error if the stdout is nt
/// a TTY.
///
/// ## Errors
///
/// Setting up the terminal can fail, see [`SetupError`](SetupError).
pub(crate) fn setup(
    stdout: &io::Stdout,
    dynamic: bool,
<<<<<<< HEAD
    setup: bool,
) -> std::result::Result<(), SetupError> {
=======
    setup_screen: bool,
) -> std::result::Result<usize, SetupError> {
>>>>>>> bb6d8b5b
    let mut out = stdout.lock();
    let (_, rows) = terminal::size().map_err(|e| SetupError::TerminalSize(e.into()))?;

<<<<<<< HEAD
    // Check if the standard output is a TTY and not a file or something else but only in dynamic mode
    if setup {
=======
    if setup_screen {
        // Check if the standard output is a TTY and not a file or something else but only in dynamic mode
>>>>>>> bb6d8b5b
        if dynamic {
            use crossterm::tty::IsTty;

            if out.is_tty() {
                Ok(())
            } else {
                Err(SetupError::InvalidTerminal)
            }?;
        }
<<<<<<< HEAD
    }

    execute!(out, terminal::EnterAlternateScreen)
        .map_err(|e| SetupError::AlternateScreen(e.into()))?;
    terminal::enable_raw_mode().map_err(|e| SetupError::RawMode(e.into()))?;
    execute!(out, cursor::Hide).map_err(|e| SetupError::HideCursor(e.into()))?;
    execute!(out, event::EnableMouseCapture)
        .map_err(|e| SetupError::EnableMouseCapture(e.into()))?;
    Ok(())
=======

        execute!(out, terminal::EnterAlternateScreen)
            .map_err(|e| SetupError::AlternateScreen(e.into()))?;
        terminal::enable_raw_mode().map_err(|e| SetupError::RawMode(e.into()))?;
        execute!(out, cursor::Hide).map_err(|e| SetupError::HideCursor(e.into()))?;
        execute!(out, event::EnableMouseCapture)
            .map_err(|e| SetupError::EnableMouseCapture(e.into()))?;
    }
    Ok(rows as usize)
>>>>>>> bb6d8b5b
}

/// Will try to clean up the terminal and set it back to its original state,
/// before the pager was setup and called.
///
/// Use this function if you encounter problems with your application not
/// correctly setting back the terminal on errors.
///
/// ## Errors
///
/// Cleaning up the terminal can fail, see [`CleanupError`](CleanupError).
pub(crate) fn cleanup(
    mut out: impl io::Write,
    es: &crate::ExitStrategy,
<<<<<<< HEAD
    cleanup: bool,
) -> std::result::Result<(), CleanupError> {
    if cleanup {
=======
    cleanup_screen: bool,
) -> std::result::Result<(), CleanupError> {
    if cleanup_screen {
>>>>>>> bb6d8b5b
        // Reverse order of setup.
        execute!(out, event::DisableMouseCapture)
            .map_err(|e| CleanupError::DisableMouseCapture(e.into()))?;
        execute!(out, cursor::Show).map_err(|e| CleanupError::ShowCursor(e.into()))?;
        terminal::disable_raw_mode().map_err(|e| CleanupError::DisableRawMode(e.into()))?;
        execute!(out, terminal::LeaveAlternateScreen)
            .map_err(|e| CleanupError::LeaveAlternateScreen(e.into()))?;
    }
<<<<<<< HEAD

=======
>>>>>>> bb6d8b5b
    if *es == crate::ExitStrategy::ProcessQuit {
        std::process::exit(0);
    } else {
        Ok(())
    }
}

#[derive(PartialEq, Clone, Copy, Debug)]
#[cfg(feature = "search")]
/// Defines modes in which the search can run
pub enum SearchMode {
    /// Find matches from or after the current page
    Forward,
    /// Find matches before the current page
    Reverse,
    /// Don;t know the current search mode
    Unknown,
}

/// Draws (at most) `rows` `lines`, where the first line to display is
/// `pager.upper_mark`. This function will always try to display as much lines as
/// possible within `rows`.
///
/// If the total number of lines is less than `rows`, they will all be
/// displayed, regardless of `pager.upper_mark` (which will be updated to reflect
/// this).
///
/// It will not wrap long lines.
<<<<<<< HEAD
pub(crate) fn draw(
    out: &mut impl io::Write,
    mut pager: &mut Pager,
) -> Result<(), AlternateScreenPagingError> {
    if !pager.run_no_overflow && pager.num_lines() <= pager.rows {
        return write_lines(out, &mut pager);
=======
pub(crate) fn draw(out: &mut impl io::Write, mut pager: &mut Pager, rows: usize) -> io::Result<()> {
    if !pager.page_if_havent_overflowed && pager.get_lines().lines().count() <= rows {
        return draw_without_paging(out, pager, rows);
>>>>>>> bb6d8b5b
    }
    write!(out, "{}{}", Clear(ClearType::All), MoveTo(0, 0))?;

    // There must be one free line for the help message at the bottom.
    write_lines(out, &mut pager)?;

    // #[allow(clippy::cast_possible_truncation)]
    {
        write!(
            out,
            "{mv}\r{rev}{prompt}{reset}",
            // `rows` is originally a u16, we got it from crossterm::terminal::size.
            mv = MoveTo(0, u16::try_from(pager.rows).unwrap()),
            rev = Attribute::Reverse,
            prompt = pager.prompt,
            reset = Attribute::Reset,
        )?;
    }

    out.flush().map_err(AlternateScreenPagingError::Draw)
}

fn draw_without_paging(
    out: &mut impl io::Write,
    mut pager: &mut Pager,
    rows: usize,
) -> io::Result<()> {
    // write!(out, "{}{}", Clear(ClearType::All), MoveTo(0, 0))?;
    write_lines(out, &mut pager, rows)
}

/// Writes the given `lines` to the given `out`put.
///
/// - `rows` is the maximum number of lines to display at once.
/// - `pager.upper_mark` is the index of the first line to display.
///
/// Lines should be separated by `\n` and `\r\n`.
///
/// No wrapping is done at all!
pub(crate) fn write_lines(
    out: &mut impl io::Write,
    mut pager: &mut Pager,
) -> Result<(), AlternateScreenPagingError> {
    let line_count = pager.num_lines();
    // Reduce one row for prompt
    let rows = pager.rows.saturating_sub(1);
    // This may be too high but the `Iterator::take` call below will limit this
    // anyway while allowing us to display as much lines as possible.
    let lower_mark = pager.upper_mark.saturating_add(rows.min(line_count));

    if lower_mark > line_count {
        pager.upper_mark = if line_count < pager.rows {
            0
        } else {
            line_count.saturating_sub(rows)
        };
    }

    let displayed_lines = match pager.line_numbers {
        LineNumbers::AlwaysOff | LineNumbers::Disabled => {
            // Get the unnested (flattened) lines and display them
            #[cfg_attr(not(feature = "search"), allow(unused_mut))]
            let mut lines = pager
                .get_flattened_lines()
                .skip(pager.upper_mark)
                .take(rows.min(line_count))
                .collect::<Vec<String>>();
            #[cfg(feature = "search")]
            if let Some(st) = &pager.search_term {
                for mut line in &mut lines {
                    highlight_line_matches(&mut line, st);
                }
            }
            lines
        }
        LineNumbers::AlwaysOn | LineNumbers::Enabled => {
            // Compute the length of a number as a string without allocating.
            //
            // While this may in theory lose data, it will only do so if
            // `line_count` is bigger than 2^52, which will probably never
            // happen. Let's worry about that only if someone reports a bug
            // for it.
            #[allow(
                clippy::cast_possible_truncation,
                clippy::cast_sign_loss,
                clippy::cast_precision_loss
            )]
            let len_line_number = (line_count as f64).log10().floor() as usize + 1;
            annotate_line_numbers(
                pager.get_lines(),
                len_line_number,
                pager.cols,
                #[cfg(feature = "search")]
                &pager.search_term,
            )
            .iter()
            .skip(pager.upper_mark)
            .take(rows.min(line_count))
            .map(ToOwned::to_owned)
            .collect()
        }
    };
    writeln!(out, "\r{}", displayed_lines.join("\n\r"))?;

    Ok(())
}

/// Enum indicating whether to display the line numbers or not.
///
/// Note that displaying line numbers may be less performant than not doing it.
/// `minus` tries to do as quickly as possible but the numbers and padding
/// still have to be computed.
///
/// This implements [`Not`](std::ops::Not) to allow turning on/off line numbers
/// when they where not locked in by the binary displaying the text.
#[derive(Debug, PartialEq, Copy, Clone)]
pub enum LineNumbers {
    /// Enable line numbers permanently, cannot be turned off by user.
    AlwaysOn,
    /// Line numbers should be turned on, although users can turn it off
    /// (i.e, set it to `Disabled`).
    Enabled,
    /// Line numbers should be turned off, although users can turn it on
    /// (i.e, set it to `Enabled`).
    Disabled,
    /// Disable line numbers permanently, cannot be turned on by user.
    AlwaysOff,
}

impl LineNumbers {
    /// Returns `true` if `self` can be inverted (i.e, `!self != self`), see
    /// the documentation for the variants to know if they are invertible or
    /// not.
    #[allow(dead_code)]
    fn is_invertible(self) -> bool {
        matches!(self, Self::Enabled | Self::Disabled)
    }
}

impl std::ops::Not for LineNumbers {
    type Output = Self;

    fn not(self) -> Self::Output {
        use LineNumbers::{Disabled, Enabled};

        match self {
            Enabled => Disabled,
            Disabled => Enabled,
            ln => ln,
        }
    }
}

/// Add line numbers to all the lines taking into considerations the wraps
fn annotate_line_numbers(
    mut lines: Vec<Vec<String>>,
    len_line_number: usize,
    cols: usize,
    #[cfg(feature = "search")] search_term: &Option<regex::Regex>,
) -> Vec<String> {
    // Calculate the amount of space required for the numbering ie. length of line
    // numbers + . + 2 spaces and wrap according to it
    let padding = len_line_number + 3;
    for (idx, line) in lines.iter_mut().enumerate() {
        crate::rewrap(line, cols.saturating_sub(padding));

        // Insert the line numbers
        #[cfg_attr(not(feature = "search"), allow(unused_mut))]
        for mut row in line.iter_mut() {
            #[cfg(feature = "search")]
            if let Some(st) = search_term {
                // Highlight  the lines
                highlight_line_matches(&mut row, st);
            }
            // Make the formatted text
            // If function is called in a test run, reove the bold and reset
            // sequences because at that time we care more about correctness than
            // formatting
            let fmt_numbers = if cfg!(not(test)) {
                format!(
                    " {bold}{number: >len$}.{reset} ",
                    bold = crossterm::style::Attribute::Bold,
                    number = idx + 1,
                    len = len_line_number,
                    reset = crossterm::style::Attribute::Reset
                )
            } else {
                format!(
                    " {number: >len$}. ",
                    number = idx + 1,
                    len = len_line_number,
                )
            };
            // Insert line numbers at the beginning

            row.insert_str(0, &fmt_numbers);
        }
    }

    // Return the flattened lines
    lines.iter().flatten().map(ToOwned::to_owned).collect()
}

#[cfg(test)]
mod tests;<|MERGE_RESOLUTION|>--- conflicted
+++ resolved
@@ -6,11 +6,8 @@
     terminal::{self, Clear, ClearType},
 };
 
-<<<<<<< HEAD
 use std::{convert::TryFrom, io};
-=======
 use std::io;
->>>>>>> bb6d8b5b
 
 use crate::{
     error::{CleanupError, SetupError},
@@ -36,23 +33,13 @@
 pub(crate) fn setup(
     stdout: &io::Stdout,
     dynamic: bool,
-<<<<<<< HEAD
-    setup: bool,
+    setup_screen: bool,
 ) -> std::result::Result<(), SetupError> {
-=======
-    setup_screen: bool,
-) -> std::result::Result<usize, SetupError> {
->>>>>>> bb6d8b5b
     let mut out = stdout.lock();
     let (_, rows) = terminal::size().map_err(|e| SetupError::TerminalSize(e.into()))?;
 
-<<<<<<< HEAD
-    // Check if the standard output is a TTY and not a file or something else but only in dynamic mode
-    if setup {
-=======
     if setup_screen {
         // Check if the standard output is a TTY and not a file or something else but only in dynamic mode
->>>>>>> bb6d8b5b
         if dynamic {
             use crossterm::tty::IsTty;
 
@@ -62,8 +49,6 @@
                 Err(SetupError::InvalidTerminal)
             }?;
         }
-<<<<<<< HEAD
-    }
 
     execute!(out, terminal::EnterAlternateScreen)
         .map_err(|e| SetupError::AlternateScreen(e.into()))?;
@@ -71,18 +56,8 @@
     execute!(out, cursor::Hide).map_err(|e| SetupError::HideCursor(e.into()))?;
     execute!(out, event::EnableMouseCapture)
         .map_err(|e| SetupError::EnableMouseCapture(e.into()))?;
+    }
     Ok(())
-=======
-
-        execute!(out, terminal::EnterAlternateScreen)
-            .map_err(|e| SetupError::AlternateScreen(e.into()))?;
-        terminal::enable_raw_mode().map_err(|e| SetupError::RawMode(e.into()))?;
-        execute!(out, cursor::Hide).map_err(|e| SetupError::HideCursor(e.into()))?;
-        execute!(out, event::EnableMouseCapture)
-            .map_err(|e| SetupError::EnableMouseCapture(e.into()))?;
-    }
-    Ok(rows as usize)
->>>>>>> bb6d8b5b
 }
 
 /// Will try to clean up the terminal and set it back to its original state,
@@ -97,15 +72,9 @@
 pub(crate) fn cleanup(
     mut out: impl io::Write,
     es: &crate::ExitStrategy,
-<<<<<<< HEAD
-    cleanup: bool,
-) -> std::result::Result<(), CleanupError> {
-    if cleanup {
-=======
     cleanup_screen: bool,
 ) -> std::result::Result<(), CleanupError> {
     if cleanup_screen {
->>>>>>> bb6d8b5b
         // Reverse order of setup.
         execute!(out, event::DisableMouseCapture)
             .map_err(|e| CleanupError::DisableMouseCapture(e.into()))?;
@@ -114,10 +83,7 @@
         execute!(out, terminal::LeaveAlternateScreen)
             .map_err(|e| CleanupError::LeaveAlternateScreen(e.into()))?;
     }
-<<<<<<< HEAD
-
-=======
->>>>>>> bb6d8b5b
+
     if *es == crate::ExitStrategy::ProcessQuit {
         std::process::exit(0);
     } else {
@@ -146,18 +112,12 @@
 /// this).
 ///
 /// It will not wrap long lines.
-<<<<<<< HEAD
 pub(crate) fn draw(
     out: &mut impl io::Write,
     mut pager: &mut Pager,
 ) -> Result<(), AlternateScreenPagingError> {
     if !pager.run_no_overflow && pager.num_lines() <= pager.rows {
         return write_lines(out, &mut pager);
-=======
-pub(crate) fn draw(out: &mut impl io::Write, mut pager: &mut Pager, rows: usize) -> io::Result<()> {
-    if !pager.page_if_havent_overflowed && pager.get_lines().lines().count() <= rows {
-        return draw_without_paging(out, pager, rows);
->>>>>>> bb6d8b5b
     }
     write!(out, "{}{}", Clear(ClearType::All), MoveTo(0, 0))?;
 
@@ -178,15 +138,6 @@
     }
 
     out.flush().map_err(AlternateScreenPagingError::Draw)
-}
-
-fn draw_without_paging(
-    out: &mut impl io::Write,
-    mut pager: &mut Pager,
-    rows: usize,
-) -> io::Result<()> {
-    // write!(out, "{}{}", Clear(ClearType::All), MoveTo(0, 0))?;
-    write_lines(out, &mut pager, rows)
 }
 
 /// Writes the given `lines` to the given `out`put.
